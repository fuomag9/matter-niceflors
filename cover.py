--- conflicted
+++ resolved
@@ -171,16 +171,6 @@
         wave = self._pi.wave_create()
         self._pi.wave_send_once(wave)
 
-        #for i in range(0, len(wf)):
-        #    _LOGGER.info(
-        #        "waveform %i: %i %i %i",
-        #        i,
-        #        wf[i].gpio_on,
-        #        wf[i].gpio_off,
-        #        wf[i].delay,
-        #    )
-
-
         while self._pi.wave_tx_busy():
             time.sleep(0.1)
 
@@ -327,13 +317,9 @@
         self._attr_assumed_state = True
         self._attr_name = friendly_name
         self._attr_unique_id = unique_id
-<<<<<<< HEAD
-        self._attr_supported_features = CoverEntityFeature.OPEN | CoverEntityFeature.CLOSE | CoverEntityFeature.STOP
-=======
         self._attr_supported_features = (
             CoverEntityFeature.OPEN | CoverEntityFeature.CLOSE | CoverEntityFeature.STOP
         )
->>>>>>> f65f341e
         self._attr_device_class = DEVICE_CLASS
         self._attr_current_cover_position = 50
         self._attr_is_closed = False
